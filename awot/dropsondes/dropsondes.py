from matplotlib.ticker import ScalarFormatter, MultipleLocator
from matplotlib.collections import LineCollection
import matplotlib.pyplot as plt
import numpy as np
import matplotlib.patches as patches
from thermocalcs import ThermoCalcs
from shearcalcs import ShearCalcs
from skew import SkewXTick


<<<<<<< HEAD

#def __init__():
#
#    # ============================================#
#    # initiate a new instance of thermocalcs class#
#    # ============================================#
#
#    tC = ThermoCalcs()
#
#    # ===========================================#
#    # initiate a new instance of shearcalcs class#
#    # ===========================================#
#
#    sC = ShearCalcs()
#
#    # Global height arrays for wind shear
#
#    u_3km = []
#    v_3km = []
#    u_6km = []
#    v_6km = []
#    u_9km = []
#    v_9km = []
#    u_12km = []
#    v_12km = []

def get_sounding_data(filePath):

=======
#begin##



def get_sounding_data(filePath):

>>>>>>> 5a5863ac
    '''
    method to retrieve standard sounding data from noaa radiosonde
    and U of Wyoming repository.

    Inputs:
<<<<<<< HEAD

    file path
    # ============

    output:

    # Dictionary with variable for use in plotting

=======

    file path
    # ============

    output:

    # Dictionary with variable for use in plotting

>>>>>>> 5a5863ac
    '''

    data = filePath
    fp = open(data, 'r')
    lines = fp.readlines()
    header = lines[1]
    fp.close()
    fp = open(data, 'r')
    sounding_data = fp
    p, h, T, Td, RH, MIXR, wd, ws = np.genfromtxt(
        sounding_data, skip_header=8, usecols=range(0, 8),
        dtype=float, delimiter=None, autostrip=True,
        missing_values='-9999.00', unpack=True, usemask=True)

    u = -ws*np.sin(np.radians(wd))
    v = -ws*np.cos(np.radians(wd))
    # RH = tC._dewpoint_to_RH(T+273.15, Td+273.15)

    mask = T.mask
    T = T[~mask]
    TD = Td[~mask]
    P = p[~mask]
    H = h[~mask]
    RH = RH[~mask]

    mask = u.mask
    U = u[~mask]
    V = v[~mask]

    data = dict()
    data['Header'] = header
    data['Temperature'] = T
    data['Dewpoint'] = Td
    data['Pressure'] = p
    data['Relative Humidity'] = RH
    data['U Component'] = U
    data['V Component'] = V
    data['Height'] = h
    data['Type'] = 'radioSonde'

    fp.close()

    # type = 'radioSonde'

    return data

def get_dropsonde_data(filePath):

    '''
    method to retrieve dropsonde data

    Inputs:

    file path
    #============

    output:

    #Dictionary with variable for use in plotting

    '''

    data = filePath
    fp = open(data, 'r')
    lines = fp.readlines()
    header = lines[1]
    fp.close()
    fp = open(data, 'r')
    sounding_data = fp

    p, T, Td, RH, u, v, h = np.genfromtxt(
        sounding_data, skip_header=15, usecols=(1, 2, 3, 4, 5, 6, 14),
        dtype=float, missing_values='9999.0', unpack=True, usemask=True)

    # mask incoming T and dewpoint data

    T = np.ma.masked_greater_equal(T, 999.0)
    Td = np.ma.masked_greater_equal(Td, 999.0)
    RH = np.ma.masked_greater_equal(RH, 999.0)
    h = np.ma.masked_greater_equal(h, 99999.0)

    mask = T.mask
    T = T[~mask]
    TD = Td[~mask]
    P = p[~mask]
    H = h[~mask]
    RH = RH[~mask]

    mask = u.mask
    U = u[~mask]
    V = v[~mask]

    data = dict()
    data['Header'] = header
    data['Temperature'] = T
    data['Dewpoint'] = TD
    data['Pressure'] = P
    data['Relative Humidity'] = RH
    data['U Component'] = U
    data['V Component'] = V
    data['Height'] = H
    data['Type'] = 'dropsonde'

    return data

def plot_skewtlogp(data, **kwargs):

    '''
    method to plot sounding or dropsonde data

    Inputs:

    dictionary of sounding data

    keyword arguments min, max, titles, and label.

    #============

    output:

    #Image

    '''

    T = data['Temperature']
    TD = data['Dewpoint']
    P = data['Pressure']

    fig = plt.figure(figsize=(10, 8))
    ax1 = fig.add_axes([0.05, 0.1, 0.6, 0.8],
                                 projection='skewx')
    plt.grid(True)

    plot_dryadiabats()

    ax1.semilogy(T, P, 'r-', linewidth=1.5)
    ax1.semilogy(TD, P, 'g-', linewidth=1.5)

    # Plot the data using normal plotting functions, in this case using
    # log scaling in Y, as dictated by the typical meteorological plot
    # Disables the log-formatting that comes with semilogy
    # set bounds for data on Skew T chart

    ax1.yaxis.set_major_formatter(ScalarFormatter())
    ax1.set_yticks(np.linspace(100, 1000, 10))
    ax1.set_ylim(1050, 100)
    ax1.set_ylabel('Pressure mb')
    ax1.set_xlabel('Temperature C')
    ax1.xaxis.set_major_locator(MultipleLocator(10))
    ax1.set_title('Skew T log P')

    y_min = kwargs.get('y_min')
    y_max = kwargs.get('y_max')

    x_min = kwargs.get('x_min')
    x_max = kwargs.get('x_max')

    # data label, title and font sizes value assignments
    # default values above.

    y_label = kwargs.get('y_label')
    x_label = kwargs.get('x_label')
    title = kwargs.get('title')
    font_size = kwargs.get('font_size')

    for item in ([ax1.xaxis.label, ax1.yaxis.label] +
                 ax1.get_xticklabels()+ax1.get_yticklabels()):
        item.set_fontsize(font_size)

    # set the labels and titles defaults to 'none'

    ax1.set_ylabel(y_label)
    ax1.set_xlabel(x_label)
    ax1.set_title(title)

    ax1.set_ylim(y_max, y_min)
    ax1.set_xlim(x_min, x_max)

def plot_hodograph(data):

    '''
    method to plot wind data on a hodograph

    Inputs:

    dictionary containing wind data.

    file path
    # ============

    output:

    # Image

    '''

    ax2 = fig.add_axes([.05, 0.6, 0.25, 0.3])

    # create axis and invert masks and assign values
    # for U, V, and h coordinates

    U = data['U Component']
    V = data['V Component']
    H = data['Height']
    
    
    u_3km = []
    v_3km = []
    u_6km = []
    v_6km = []
    u_9km = []
    v_9km = []
    u_12km = []
    v_12km = []

    # =====================================================#
    # loop to place hodograph data into proper height array
    # 0-3km
    # 3-6km
    # 6-9km
    # 9-12km
    # ======#

    if data['Type'] == 'radioSonde':

        for unew, vnew, hnew in zip(U, V, H):
            if hnew <= 3001.0:
                u_3km.append(unew)
                v_3km.append(vnew)
            elif hnew <= 6001.0:
                u_6km.append(unew)
                v_6km.append(vnew)
            elif hnew <= 9000.0:
                u_9km.append(unew)
                v_9km.append(vnew)
            elif hnew <= 12000.0:
                u_12km.append(unew)
                v_12km.append(vnew)

    # print(len(u_3km))
    # print(len(v_3km))
    # =============================================================#
    # take the first point of the next height level and attach it
    # to the last point of the previous line segment to
    # connect hodograph segments
    # should only be done for soundings and non dense data
    # type determines how the data is placed in the array.
    # Soundings require endpoints be joined so that
    # the hodograph is continuous.
    # =============================================================#

    if data['Type'] == 'radioSonde':

        u_3km.append(u_6km[0])
        u_6km.append(u_9km[0])
        u_9km.append(u_12km[0])

        v_3km.append(v_6km[0])
        v_6km.append(v_9km[0])
        v_9km.append(v_12km[0])

    # ==============================#
    # Mask the arrays U and V coords
    # ==============================#

    v_3km = np.ma.asarray(v_3km)
    v_6km = np.ma.asarray(v_6km)
    v_9km = np.ma.asarray(v_9km)
    v_12km = np.ma.asarray(v_12km)

    u_3km = np.ma.asarray(u_3km)
    u_6km = np.ma.asarray(u_6km)
    u_9km = np.ma.asarray(u_9km)
    u_12km = np.ma.asarray(u_12km)

    # plotting of the hodograph information
    # Different colors are sued to represent different height levels
    # r = 0-3km
    # y = 3-6km
    # g = 6-9km
    # b = 9-12km

    ax2.plot(u_3km, v_3km, 'r-', linewidth=3)
    ax2.plot(u_6km, v_6km, 'y-', linewidth=3,)
    ax2.plot(u_9km, v_9km, 'g-', linewidth=3)
    ax2.plot(u_12km, v_12km, 'b-', linewidth=3)

    # set the default limits on the hodo axes
    # remove spines and set the axes to be invisible.

    ax2.spines['left'].set_position('zero')
    ax2.spines['right'].set_color('none')
    ax2.spines['bottom'].set_position('zero')
    ax2.spines['top'].set_color('none')
    ax2.xaxis.set_ticks_position('bottom')
    ax2.yaxis.set_ticks_position('left')
    ax2.set_ylim(-50, 50)
    ax2.set_xlim(-50, 50)

    # Draw hodograph range rings
    # 10 20 30 40 m/s circles

    circ1 = patches.Circle((0, 0), 10, fc='white')
    circ2 = patches.Circle((0, 0), 20, fc='white')
    circ3 = patches.Circle((0, 0), 30, fc='white')
    circ4 = patches.Circle((0, 0), 40, fc='white')

    # Add circles to plot as patches#
    # descending order to make sure they layer ontop of each other.

    ax2.add_patch(circ4)
    ax2.add_patch(circ3)
    ax2.add_patch(circ2)
    ax2.add_patch(circ1)

def plot_aux_graph(x_value, y_value, **kwargs):

    '''
    method to plot an auxiliary graph of user defined data

    Inputs:

    # sounding data (User specified)
    # kwargs to adjust plot dimensions scales label, and title.
    # ============

    output:

    # Image

    '''

    # define axes fro figure.
    # set grid and plot user specified data

    ax3 = fig.add_axes([.7, 0.7, .29, .24])
    plt.grid(True)
    ax3.plot(x_value, y_value)

    # Max and min graph bonds value assignment. Defaults to autoscale.

    y_min = kwargs.get('y_min')
    y_max = kwargs.get('y_max')

    x_min = kwargs.get('x_min')
    x_max = kwargs.get('x_max')

    # data label, title and font size value assignments .

    y_lable = kwargs.get('y_lable')
    x_lable = kwargs.get('x_lable')
    title = kwargs.get('title')
    font_size = kwargs.get('font_size')

    # keyword arguments for minimum and maximum values

    ax3.set_ylim(y_min, y_max)
    ax3.set_xlim(x_min, x_max)

    # set label and tick fontsizes to user defined value. Defaults to 10pt.

    for item in ([ax3.xaxis.label, ax3.yaxis.label] +
                 ax3.get_xticklabels()+ax3.get_yticklabels()):
        item.set_fontsize(font_size)

    # set the labels and title from keyword arguments. Defaults to 'none'

    ax3.set_ylabel(y_lable)
    ax3.set_xlabel(x_lable)
    ax3.set_title(title)

def generate_parameter_list():

    '''
    method to generate a list of parameters calculated
    from the sounding data

    Inputs:

    # None
    # ============

    output:

    # Blank axis for plotting
    '''

    # Set axes position and set both axes invisible

    ax4 = fig.add_axes([.65, 0.1, .35, .54])
    ax4.xaxis.set_visible(False)
    ax4.yaxis.set_visible(False)

def run_thermo_calcs(data):

    '''
    method to calculate thermodynamic parameters from dropsonde data

    Inputs:

    # Dictionary of sounding data.
    # Uses calculations from thermocalcs.py
    # ============

    output:

    # multiple arrays containing thermodynamic information

    '''
    
    tC = ThermoCalcs()

    T = data['Temperature']
    Td = data['Dewpoint']
    p = data['Pressure']
    RH = data['Relative Humidity']
    u = data['U Component']
    v = data['V Component']
    h = data['Height']

    LCLT = round((
        tC._LCL_Temperature(h, T+273.15, Td+273.15)-273.15), 2)
    LCLP = round((
        tC._LCL_Pressure(h, p, T+273.15, Td+273.15)), 0)
    LCLZ = round((
        tC._LCL_Height(h, p, T+273.15, Td+273.15)), 0)
    THETA = tC._PTk2_Theta(p, T+273.15)
    MIXR = tC._RH_2_MixR(RH, p, T+273.15)
    THETAE = tC._Tk_RH_MixR_2_ThetaE(
        p, T+273.15, RH, MIXR/1000.)
    ESAT = tC._esat(T+273.15)
    
    thermoCalcData = dict()
    thermoCalcData['LCLT'] = LCLT
    thermoCalcData['LCLP'] = LCLP
    thermoCalcData['LCLZ'] = LCLZ
    thermoCalcData['THETA'] = THETA
    thermoCalcData['MIXR'] = MIXR
    thermoCalcData['THETAE'] = THETAE
    thermoCalcData['ESTA'] = ESAT


return thermoCalcData
    
    

    return

def plot_thermo_calcs():

    '''
    method to plot the thermodynamic parameters on the parameter list.

    Inputs:

    # None
    # ============

    output:

    # Image
    '''

    # plot the parameters on the list generated.
    ax4.text(.01, .01, 'LCL Pressure: ' + str(LCLP) + (' hPa'))
    ax4.text(.01, .04, 'LCL Temp: ' + str(LCLT) + ' c')
    ax4.text(.01, .07, 'LCL Height: ' + str(LCLZ) + ' m')

def plot_dryadiabats(**kwargs):

    '''
    method to plot the dry adibats. Used in the plotskewtlogp method.

    Inputs:

    # kwargs (does not function)
    # ============

    output:

    # Image

    '''
    # test = shear1km

    # temperature array and pressure array

    t0 = np.linspace(200, 430, 17)
    press = np.linspace(100, 1000.)

    # retrieve desired line style from user kwargs

    line_style = kwargs.get('line_style')
    if line_style is None:
        line_style = '-'

    # loop to calculate using Poisson's equation the
    # dry adiabats for the skew t.

    for temp in t0:
        theta = temp * (press/1000.)**(2./7.)

        # plot the dry adiabats given a specified color

        ax1.semilogy((theta-273.15), press, line_style,
                          color='#7F4B10', linewidth=0.5)

def plot_wind_barbs(data, **kwargs):

    P = data['Pressure']
    U = data['U Component']
    V = data['V Component']
    H = data['Height']

    # Copy y axis to plot wind barbs
    # Set x lim for windpbarbs
    # adjust location of barbs from x =0
    # plot every 30th windbarb
    # set axis to invisible
    ax1_copy = ax1.twiny()
    ax1_copy.set_xlim(x_min, x_max)
    ax1_copy.set_ylim(y_min, y_max)
    x_const = np.zeros(P.shape) + (x_max - 2)
    ax1_copy.xaxis.set_visible(False)

    if data['Type'] == 'radioSonde':

        mask = U.mask
        U = U[~mask]
        V = V[~mask]
        P = P[~mask]

        ax1_copy.barbs(x_const[::3], P[::3], U[::3], V[::3])

    else:

        ax1_copy.barbs(x_const[::40], P[::40], U[::40], V[::40])

def run_shear_calcs(data):

    '''
    method to calculate thermodynamic parameters from dropsonde data

    Inputs:

    # Dictionary of sounding data.
    # Uses calculations from thermocalcs.py
    # ============

    output:

    # multiple arrays containing thermodynamic information

    '''

    T = data['Temperature']
    Td = data['Dewpoint']
    p = data['Pressure']
    RH = data['Relative Humidity']
    u = data['U Component']
    v = data['V Component']
    h = data['Height']

    mask = h.mask
    u = u[~mask]
    v = v[~mask]
    h = h[~mask]

    SHEAR1KM = sC._VertShear_Sfc_to_1km(h, u, v)
    SHEAR3KM = sC._VertShear_Sfc_to_3km(h, u, v)
    SHEAR6KM = sC._VertShear_Sfc_to_6km(h, u, v)
    BULKSHEAR1km = round(sC._bulkshear_sfc_1km(h, u, v), 2)
    BULKSHEAR3km = round(sC._bulkshear_sfc_3km(h, u, v), 2)
    BULKSHEAR6km = round(sC._bulkshear_sfc_6km(h, u, v), 2)


    shearCalcData = dict()
    shearCalcData['SHEAR1KM'] = SHEAR1KM
    shearCalcData['SHEAR3KM'] = SHEAR3KM
    shearCalcData['SHEAR6KM'] = SHEAR6KM
    shearCalcData['BULKSHEAR1km'] = BULKSHEAR1km
    shearCalcData['BULKSHEAR1km'] = BULKSHEAR3km
    shearCalcData['BULKSHEAR1km'] = BULKSHEAR6km

    return shearCalcData



def plot_shear_calcs():

    '''
    method to plot the thermodynamic parameters on the parameter list.

    Inputs:

    # None
    # ============

    output:

    # Image
    '''



    # plot the parameters on the list generated.
    ax4.text(.01, .1, '0-1 km shear: '+str(SHEAR1KM)+(' 1/s'))
    ax4.text(.01, .14, '0-3 km shear: '+str(SHEAR3KM)+' 1/s')
    ax4.text(.01, .18, '0-6 km shear: '+str(SHEAR6KM)+' 1/s')
    ax4.text(
        .01, .22, '0-1km Bulk Shear: '+str(BULKSHEAR1km)+' m/s')
    ax4.text(
        .01, .26, '0-3km Bulk Shear: '+str(BULKSHEAR3km)+' m/s')
    ax4.text(
        .01, .3, '0-6km Bulk Shear: '+str(BULKSHEAR6km)+' m/s')

#def dry_lift(data):
#
#    T = data['Temperature']
#    Td = data['Dewpoint']
#    p = data['Pressure']
#    RH = data['Relative Humidity']
#    u = data['U Component']
#    v = data['V Component']
#    h = data['Height']
#
#    t_parcel, p_parcel = tC.dry_lift(T, p, LCLT, LCLP)
#
#    ax1.semilogy(t_parcel, p_parcel, 'k--', ms=1)


def splitFile(filename):
    
    splitString1 = 'Data Type:'
    splitString2 = 'Project ID:'
    splitString3 = '------'
    
    f = open(filename,'r')
    newString = ''
    splitFileList = []
    f.readline()
    s =0
    x=0
    for line in f:
        if  (splitString1 or splitString2) not in line:
            newString = newString + line
        
        else:
            splitFileList.append(newString)
            newString = ''

    splitFileList.append(newString)
    
    return splitFileList<|MERGE_RESOLUTION|>--- conflicted
+++ resolved
@@ -8,49 +8,17 @@
 from skew import SkewXTick
 
 
-<<<<<<< HEAD
-
-#def __init__():
-#
-#    # ============================================#
-#    # initiate a new instance of thermocalcs class#
-#    # ============================================#
-#
-#    tC = ThermoCalcs()
-#
-#    # ===========================================#
-#    # initiate a new instance of shearcalcs class#
-#    # ===========================================#
-#
-#    sC = ShearCalcs()
-#
-#    # Global height arrays for wind shear
-#
-#    u_3km = []
-#    v_3km = []
-#    u_6km = []
-#    v_6km = []
-#    u_9km = []
-#    v_9km = []
-#    u_12km = []
-#    v_12km = []
+#begin##
+
+
 
 def get_sounding_data(filePath):
 
-=======
-#begin##
-
-
-
-def get_sounding_data(filePath):
-
->>>>>>> 5a5863ac
     '''
     method to retrieve standard sounding data from noaa radiosonde
     and U of Wyoming repository.
 
     Inputs:
-<<<<<<< HEAD
 
     file path
     # ============
@@ -59,16 +27,6 @@
 
     # Dictionary with variable for use in plotting
 
-=======
-
-    file path
-    # ============
-
-    output:
-
-    # Dictionary with variable for use in plotting
-
->>>>>>> 5a5863ac
     '''
 
     data = filePath
